{
 "cells": [
  {
   "cell_type": "code",
   "execution_count": 4,
   "id": "6e231298",
   "metadata": {},
   "outputs": [
    {
     "name": "stderr",
     "output_type": "stream",
     "text": [
      "WARNING: replacing module MyReverseDiff.\n",
      "WARNING: replacing module MyMlp.\n"
     ]
    }
   ],
   "source": [
    "include(\"../MyReverseDiff.jl\")\n",
    "include(\"../MyEmbedding.jl\")\n",
    "include(\"../MyMlp.jl\")\n",
    "\n",
    "using .MyReverseDiff\n",
    "using .MyEmbedding\n",
    "using .MyMlp\n",
    "using JLD2\n",
    "using Printf\n",
    "using BenchmarkTools\n",
    "using LinearAlgebra\n",
    "using Distributions\n",
    "using Random\n",
    "using MLDatasets\n",
    "using Plots\n",
    "using Statistics\n",
    "using DataFrames\n",
    "using MLDataUtils"
   ]
  },
  {
   "cell_type": "markdown",
   "id": "37288ea0",
   "metadata": {},
   "source": [
    "## Przygotowanie danych IMDB"
   ]
  },
  {
   "cell_type": "code",
   "execution_count": 5,
   "id": "aaed8015",
   "metadata": {},
   "outputs": [
    {
     "data": {
      "text/plain": [
       "17703"
      ]
     },
     "metadata": {},
     "output_type": "display_data"
    }
   ],
   "source": [
    "X_train = Matrix(load(\"../../dataset/imdb_dataset_prepared.jld2\", \"X_train\"));\n",
    "y_train = Matrix(load(\"../../dataset/imdb_dataset_prepared.jld2\", \"y_train\"));\n",
    "X_test = Matrix(load(\"../../dataset/imdb_dataset_prepared.jld2\", \"X_test\"));\n",
    "y_test = Matrix(load(\"../../dataset/imdb_dataset_prepared.jld2\", \"y_test\"));\n",
    "input_size = size(X_train, 1) # Liczba cech"
   ]
  },
  {
   "cell_type": "markdown",
   "id": "7b50633d",
   "metadata": {},
   "source": [
    "## Przygotowanie modelu"
   ]
  },
  {
   "cell_type": "code",
   "execution_count": 6,
   "id": "a6bce9a8",
   "metadata": {},
   "outputs": [
    {
<<<<<<< HEAD
     "name": "stdout",
     "output_type": "stream",
     "text": [
      "Epoch: 1 (6.56s) \tTrain: (l: 0.67)\n",
      "Epoch: 2 (1.77s) \tTrain: (l: 0.59)\n",
      "Epoch: 3 (1.96s) \tTrain: (l: 0.48)\n",
      "Epoch: 4 (1.75s) \tTrain: (l: 0.39)\n",
      "Epoch: 5 (1.85s) \tTrain: (l: 0.31)\n"
     ]
=======
     "data": {
      "text/plain": [
       "AdamState(Adam(0.001f0, 0.9f0, 0.999f0, 1.0f-8), Dict{String, Matrix{Float32}}(\"layer2_b\" => [0.0;;], \"layer2_w\" => [0.0 0.0 … 0.0 0.0], \"layer1_b\" => [0.0; 0.0; … ; 0.0; 0.0;;], \"layer1_w\" => [0.0 0.0 … 0.0 0.0; 0.0 0.0 … 0.0 0.0; … ; 0.0 0.0 … 0.0 0.0; 0.0 0.0 … 0.0 0.0]), Dict{String, Matrix{Float32}}(\"layer2_b\" => [0.0;;], \"layer2_w\" => [0.0 0.0 … 0.0 0.0], \"layer1_b\" => [0.0; 0.0; … ; 0.0; 0.0;;], \"layer1_w\" => [0.0 0.0 … 0.0 0.0; 0.0 0.0 … 0.0 0.0; … ; 0.0 0.0 … 0.0 0.0; 0.0 0.0 … 0.0 0.0]), 0, Tuple{String, Variable}[(\"layer1_w\", var layer1_w\n",
       " ┣━ ^ 8×17703 Matrix{Float32}\n",
       " ┗━ ∇ 8×17703 Matrix{Float32}), (\"layer1_b\", var layer1_b\n",
       " ┣━ ^ 8×1 Matrix{Float32}\n",
       " ┗━ ∇ 8×1 Matrix{Float32}), (\"layer2_w\", var layer2_w\n",
       " ┣━ ^ 1×8 Matrix{Float32}\n",
       " ┗━ ∇ 1×8 Matrix{Float32}), (\"layer2_b\", var layer2_b\n",
       " ┣━ ^ 1×1 Matrix{Float32}\n",
       " ┗━ ∇ 1×1 Matrix{Float32})])"
      ]
     },
     "metadata": {},
     "output_type": "display_data"
>>>>>>> b9c7834a
    }
   ],
   "source": [
    "#   Definicja rozmiarów modelu\n",
    "input_size = size(X_train, 1) # Liczba cech\n",
    "hidden_size = 8\n",
    "output_size = 1\n",
    "batch_size = 64\n",
    "\n",
    "#   Inicjalizacja modelu (Chain) (raz)\n",
    "model = Chain(\n",
    "    Dense(input_size, hidden_size, relu; weight_init=xavier_uniform,  name=\"layer1\"),\n",
    "    Dense(hidden_size, output_size, σ; weight_init=xavier_uniform, name=\"layer2\")\n",
    ")\n",
    "\n",
    "#   Utworzenie początkowych węzłów Constant dla danych wejściowych i etykiet\n",
    "x_input_node = Constant(zeros(Float32, input_size, batch_size))\n",
    "y_label_node = Constant(zeros(Float32, output_size, batch_size))\n",
    "\n",
    "#   Budowanie grafu treningowego\n",
    "loss_node, model_output_node, order = build_graph!(model, binarycrossentropy, x_input_node, y_label_node; loss_name=\"loss\")\n",
    "\n",
    "optimizer_state = setup_optimizer(Adam(), model)"
   ]
  },
  {
   "cell_type": "markdown",
   "id": "310a6521",
   "metadata": {},
   "source": [
    "##  Trening modelu"
   ]
  },
  {
   "cell_type": "code",
   "execution_count": 4,
   "id": "bb93cc9d",
   "metadata": {},
   "outputs": [],
   "source": [
    "\n",
    "# epochs = 5\n",
    "\n",
    "\n",
    "# for epoch in 1:epochs\n",
    "#     # --- Tasowanie zbioru treningowego NA NOWO w każdej epoce ---\n",
    "#     permutation = randperm(size(X_train, 2))\n",
    "#     X_train_shuffled_epoch = X_train[:, permutation]\n",
    "#     y_train_shuffled_epoch = y_train[:, permutation]\n",
    "#     num_batches = ceil(Int, size(X_train, 2) / batch_size)\n",
    "\n",
    "#     loss_value = 0.0\n",
    "\n",
    "#     t = @elapsed begin\n",
    "\n",
    "#     for i in 1:num_batches\n",
    "\n",
    "#         start_idx = (i - 1) * batch_size + 1\n",
    "#         end_idx = min(i * batch_size, size(X_train, 2))\n",
    "#         x_batch = X_train_shuffled_epoch[:, start_idx:end_idx]\n",
    "#         y_batch = y_train_shuffled_epoch[:, start_idx:end_idx]\n",
    "\n",
    "#         current_batch_size = size(x_batch, 2)\n",
    "#         view(x_input_node.output, :, 1:current_batch_size) .= x_batch\n",
    "#         view(y_label_node.output, :, 1:current_batch_size) .= y_batch\n",
    "\n",
    "\n",
    "#         forward!(order)\n",
    "\n",
    "#         backward!(order)\n",
    "\n",
    "#         step!(optimizer_state)\n",
    "#         loss_value += loss_node.output\n",
    "\n",
    "#     end\n",
    "# end\n",
    "#     avg_loss_epoch = loss_value / num_batches\n",
    "\n",
    "#     println(@sprintf(\"Epoch: %d (%.2fs) \\tTrain: (l: %.2f)\", epoch, t, avg_loss_epoch))\n",
    "# end"
   ]
  },
  {
   "cell_type": "code",
   "execution_count": 7,
   "id": "da77997c",
   "metadata": {},
   "outputs": [
    {
     "name": "stdout",
     "output_type": "stream",
     "text": [
      "--- Rozpoczynam profilowanie treningu ---\n",
      "\n",
      "Epoch: 1\n",
      "Epoch: 1 \tTrain: (l: 0.6720) \tTotal Batch Time: 4.3515s \tTotal Alloc: 1.817 GiB \tGC Time: 0.3709s\n",
      "\n",
      "Epoch: 2\n",
      "Epoch: 2 \tTrain: (l: 0.5920) \tTotal Batch Time: 0.6493s \tTotal Alloc: 1.258 GiB \tGC Time: 0.3036s\n",
      "\n",
      "Epoch: 3\n",
      "Epoch: 3 \tTrain: (l: 0.4958) \tTotal Batch Time: 0.6269s \tTotal Alloc: 1.258 GiB \tGC Time: 0.2955s\n",
      "\n",
      "Epoch: 4\n",
      "Epoch: 4 \tTrain: (l: 0.4042) \tTotal Batch Time: 0.6393s \tTotal Alloc: 1.258 GiB \tGC Time: 0.2931s\n",
      "\n",
      "Epoch: 5\n",
      "Epoch: 5 \tTrain: (l: 0.3267) \tTotal Batch Time: 0.6498s \tTotal Alloc: 1.258 GiB \tGC Time: 0.2906s\n",
      "\n",
      "--- Koniec profilowania treningu ---\n"
     ]
    }
   ],
   "source": [
    "using Printf # Dla @sprintf\n",
    "\n",
    "# ... (Twój istniejący kod: definicja modelu, x_input_node, y_label_node, build_graph!, setup_optimizer)\n",
    "\n",
    "epochs = 5\n",
    "\n",
    "println(\"--- Rozpoczynam profilowanie treningu ---\")\n",
    "\n",
    "for epoch in 1:epochs\n",
    "    # --- Tasowanie zbioru treningowego NA NOWO w każdej epoce ---\n",
    "    permutation = randperm(size(X_train, 2))\n",
    "    X_train_shuffled_epoch = X_train[:, permutation]\n",
    "    y_train_shuffled_epoch = y_train[:, permutation]\n",
    "    num_batches = ceil(Int, size(X_train, 2) / batch_size)\n",
    "\n",
    "    loss_value = 0.0\n",
    "\n",
    "    # Profilowanie pętli batchowej\n",
    "    # Użyj @time do pomiaru czasu i alokacji wewnątrz pętli.\n",
    "    # Ważne: pierwsze uruchomienie `@time` może być wolniejsze z powodu kompilacji JIT.\n",
    "    # Zrób jedno \"suche\" uruchomienie przed właściwym profilowaniem, jeśli to konieczne.\n",
    "    println(\"\\nEpoch: $epoch\")\n",
    "    total_batch_time = 0.0\n",
    "    total_batch_alloc = 0\n",
    "    total_batch_gc_time = 0.0\n",
    "\n",
    "    for i in 1:num_batches\n",
    "        start_idx = (i - 1) * batch_size + 1\n",
    "        end_idx = min(i * batch_size, size(X_train, 2))\n",
    "        x_batch_view = view(X_train_shuffled_epoch, :, start_idx:end_idx)\n",
    "        y_batch_view = view(y_train_shuffled_epoch, :, start_idx:end_idx)\n",
    "\n",
    "        current_batch_size = size(x_batch_view, 2)\n",
    "        view(x_input_node.output, :, 1:current_batch_size) .= x_batch_view\n",
    "        view(y_label_node.output, :, 1:current_batch_size) .= y_batch_view\n",
    "\n",
    "        # Profilowanie pojedynczego kroku batcha\n",
    "        # Użyj `@time` dla całego bloku operacji\n",
    "        # Wynik `@time` to tuple: (time, bytes, gctime, compile_time, reclaim_ratio)\n",
    "        # Bierzemy tylko czas i alokacje\n",
    "        \n",
    "        # Aby uzyskać czyste pomiary alokacji, najlepiej zrobić to dla jednego batcha\n",
    "        # i wywołać `GC.gc()` przed każdym pomiarem, aby upewnić się, że mierzymy świeże alokacje.\n",
    "        # W pętli treningowej to jednak zaburzyłoby realny czas wykonania.\n",
    "        # Na potrzeby wstępnego profilowania, `@time` w pętli jest ok.\n",
    "\n",
    "        stats = @timed begin # `timed` zwraca strukturę z wynikami, `time` tylko czas\n",
    "            forward!(order)\n",
    "            backward!(order)\n",
    "            step!(optimizer_state) # Zakładam, że masz już zaimplementowane step!\n",
    "        end\n",
    "        loss_value += loss_node.output # Upewnij się, że loss_node.output jest odświeżane po forward\n",
    "\n",
    "        total_batch_time += stats.time\n",
    "        total_batch_alloc += stats.bytes\n",
    "        total_batch_gc_time += stats.gctime\n",
    "    end\n",
    "    \n",
    "    avg_loss_epoch = loss_value / num_batches\n",
    "\n",
    "    println(@sprintf(\"Epoch: %d \\tTrain: (l: %.4f) \\tTotal Batch Time: %.4fs \\tTotal Alloc: %s \\tGC Time: %.4fs\", \n",
    "                     epoch, avg_loss_epoch, total_batch_time, Base.format_bytes(total_batch_alloc), total_batch_gc_time))\n",
    "end\n",
    "\n",
    "println(\"\\n--- Koniec profilowania treningu ---\")"
   ]
  },
  {
   "cell_type": "markdown",
   "id": "e87ef078",
   "metadata": {},
   "source": [
    "##  Test modelu"
   ]
  },
  {
   "cell_type": "code",
   "execution_count": 8,
   "id": "f308f319",
   "metadata": {},
   "outputs": [
    {
     "name": "stdout",
     "output_type": "stream",
     "text": [
      "Test Loss (czas: 0.53s): 0.4062\n",
      "Test Accuracy: 87.1 %\n"
     ]
    }
   ],
   "source": [
    "# --- Test Evaluation ---\n",
    "\n",
    "batch_size = 64\n",
    "num_test_samples = size(X_test, 2)\n",
    "num_batches = ceil(Int, num_test_samples / batch_size)\n",
    "total_test_loss_sum = 0.0\n",
    "total_correct_predictions = 0.0\n",
    "\n",
    "t_test = @elapsed begin\n",
    "    for i in 1:num_batches\n",
    "\n",
    "        start_idx = (i - 1) * batch_size + 1\n",
    "        end_idx = min(i * batch_size, num_test_samples)\n",
    "        x_batch_test = X_test[:, start_idx:end_idx]\n",
    "        y_batch_test = y_test[:, start_idx:end_idx]\n",
    "\n",
    "        # Aktualna liczba próbek w bieżącym batchu (może być mniejsza dla ostatniego batcha)\n",
    "        current_test_batch_size = size(x_batch_test, 2)\n",
    "\n",
    "        view(x_input_node.output, :, 1:current_test_batch_size) .= x_batch_test\n",
    "        view(y_label_node.output, :, 1:current_test_batch_size) .= y_batch_test\n",
    "\n",
    "        forward!(order)\n",
    "\n",
    "        predictions = view(model_output_node.output, :, 1:current_test_batch_size)\n",
    "\n",
    "\n",
    "        batch_loss = loss_node.output\n",
    "        \n",
    "        total_test_loss_sum += batch_loss * current_test_batch_size # Sumuj stratę, uwzględniając rozmiar batcha\n",
    "\n",
    "        # --- Oblicz dokładność na bieżącym batchu testowym ---\n",
    "        # Dla klasyfikacji binarnej z progiem 0.5 (lub innym, w zależności od problemu)\n",
    "        batch_accuracy = sum((predictions .> 0.5f0) .== y_batch_test) / current_test_batch_size\n",
    "        total_correct_predictions += batch_accuracy * current_test_batch_size # Sumuj poprawne predykcje\n",
    "    end\n",
    "end\n",
    "\n",
    "# --- Oblicz średnią stratę i średnią dokładność na całym zbiorze testowym ---\n",
    "avg_test_loss = total_test_loss_sum / num_test_samples\n",
    "avg_test_accuracy = total_correct_predictions / num_test_samples * 100.0\n",
    "\n",
    "println(@sprintf(\"Test Loss (czas: %.2fs): %.4f\", t_test, avg_test_loss))\n",
    "println(\"Test Accuracy: $avg_test_accuracy %\")\n"
   ]
  }
 ],
 "metadata": {
  "kernelspec": {
   "display_name": "Julia 1.11.4",
   "language": "julia",
   "name": "julia-1.11"
  },
  "language_info": {
   "file_extension": ".jl",
   "mimetype": "application/julia",
   "name": "julia",
   "version": "1.11.4"
  }
 },
 "nbformat": 4,
 "nbformat_minor": 5
}<|MERGE_RESOLUTION|>--- conflicted
+++ resolved
@@ -83,17 +83,6 @@
    "metadata": {},
    "outputs": [
     {
-<<<<<<< HEAD
-     "name": "stdout",
-     "output_type": "stream",
-     "text": [
-      "Epoch: 1 (6.56s) \tTrain: (l: 0.67)\n",
-      "Epoch: 2 (1.77s) \tTrain: (l: 0.59)\n",
-      "Epoch: 3 (1.96s) \tTrain: (l: 0.48)\n",
-      "Epoch: 4 (1.75s) \tTrain: (l: 0.39)\n",
-      "Epoch: 5 (1.85s) \tTrain: (l: 0.31)\n"
-     ]
-=======
      "data": {
       "text/plain": [
        "AdamState(Adam(0.001f0, 0.9f0, 0.999f0, 1.0f-8), Dict{String, Matrix{Float32}}(\"layer2_b\" => [0.0;;], \"layer2_w\" => [0.0 0.0 … 0.0 0.0], \"layer1_b\" => [0.0; 0.0; … ; 0.0; 0.0;;], \"layer1_w\" => [0.0 0.0 … 0.0 0.0; 0.0 0.0 … 0.0 0.0; … ; 0.0 0.0 … 0.0 0.0; 0.0 0.0 … 0.0 0.0]), Dict{String, Matrix{Float32}}(\"layer2_b\" => [0.0;;], \"layer2_w\" => [0.0 0.0 … 0.0 0.0], \"layer1_b\" => [0.0; 0.0; … ; 0.0; 0.0;;], \"layer1_w\" => [0.0 0.0 … 0.0 0.0; 0.0 0.0 … 0.0 0.0; … ; 0.0 0.0 … 0.0 0.0; 0.0 0.0 … 0.0 0.0]), 0, Tuple{String, Variable}[(\"layer1_w\", var layer1_w\n",
@@ -109,7 +98,6 @@
      },
      "metadata": {},
      "output_type": "display_data"
->>>>>>> b9c7834a
     }
    ],
    "source": [
