--- conflicted
+++ resolved
@@ -126,11 +126,7 @@
   },
   {
    "cell_type": "code",
-<<<<<<< HEAD
    "execution_count": 4,
-=======
-   "execution_count": 7,
->>>>>>> a176fe62
    "id": "cdb6a008",
    "metadata": {},
    "outputs": [
@@ -172,11 +168,7 @@
   },
   {
    "cell_type": "code",
-<<<<<<< HEAD
    "execution_count": 5,
-=======
-   "execution_count": 8,
->>>>>>> a176fe62
    "id": "fc20ef9d",
    "metadata": {},
    "outputs": [
@@ -187,7 +179,6 @@
       "--- Rozpoczynam profilowanie treningu ---\n",
       "\n",
       "Epoch: 1\n",
-<<<<<<< HEAD
       "Epoch: 1 \tTrain: (l: 0.7049) \tTotal Batch Time: 84.8330s \tTotal Alloc: 99.666 GiB \tGC Time: 17.8597s\n",
       "\n",
       "Epoch: 2\n",
@@ -201,21 +192,6 @@
       "\n",
       "Epoch: 5\n",
       "Epoch: 5 \tTrain: (l: 0.4985) \tTotal Batch Time: 87.1895s \tTotal Alloc: 98.785 GiB \tGC Time: 17.7275s\n",
-=======
-      "Epoch: 1 \tTrain: (l: 0.6011) \tTotal Batch Time: 131.9778s \tTotal Alloc: 98.785 GiB \tGC Time: 28.4974s\n",
-      "\n",
-      "Epoch: 2\n",
-      "Epoch: 2 \tTrain: (l: 0.4161) \tTotal Batch Time: 139.5999s \tTotal Alloc: 98.785 GiB \tGC Time: 27.7115s\n",
-      "\n",
-      "Epoch: 3\n",
-      "Epoch: 3 \tTrain: (l: 0.3769) \tTotal Batch Time: 150.7906s \tTotal Alloc: 98.785 GiB \tGC Time: 28.0078s\n",
-      "\n",
-      "Epoch: 4\n",
-      "Epoch: 4 \tTrain: (l: 0.3528) \tTotal Batch Time: 155.3071s \tTotal Alloc: 98.785 GiB \tGC Time: 28.0808s\n",
-      "\n",
-      "Epoch: 5\n",
-      "Epoch: 5 \tTrain: (l: 0.3333) \tTotal Batch Time: 149.6143s \tTotal Alloc: 98.785 GiB \tGC Time: 26.5952s\n",
->>>>>>> a176fe62
       "\n",
       "--- Koniec profilowania treningu ---\n"
      ]
@@ -271,11 +247,7 @@
   },
   {
    "cell_type": "code",
-<<<<<<< HEAD
    "execution_count": 6,
-=======
-   "execution_count": 9,
->>>>>>> a176fe62
    "id": "122bc3bf",
    "metadata": {},
    "outputs": [
@@ -283,13 +255,8 @@
      "name": "stdout",
      "output_type": "stream",
      "text": [
-<<<<<<< HEAD
       "Test Loss (czas: 1.46s): 0.5637\n",
       "Test Accuracy: 72.28 %\n"
-=======
-      "Test Loss (czas: 1.86s): 0.4169\n",
-      "Test Accuracy: 81.52000000000001 %\n"
->>>>>>> a176fe62
      ]
     }
    ],
